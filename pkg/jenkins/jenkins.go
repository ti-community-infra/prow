--- conflicted
+++ resolved
@@ -125,11 +125,7 @@
 
 // IsRunning means the job started but has not finished.
 func (jb *Build) IsRunning() bool {
-<<<<<<< HEAD
-	return jb.Result == nil || jb.Building
-=======
 	return jb.Result == nil && !jb.enqueued
->>>>>>> 8cd7d683
 }
 
 // IsSuccess means the job passed
